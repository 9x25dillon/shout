--- conflicted
+++ resolved
@@ -1,14 +1,14 @@
 #!/usr/bin/env python3
-<<<<<<< HEAD
+
 from fastapi import FastAPI, UploadFile, File, Body
 from fastapi.responses import HTMLResponse, JSONResponse, PlainTextResponse, FileResponse
-=======
+
 from fastapi import FastAPI, UploadFile, File
 from fastapi.responses import HTMLResponse, JSONResponse
 from fastapi import FastAPI, UploadFile, File, Body
 from fastapi.responses import HTMLResponse, JSONResponse, PlainTextResponse, FileResponse
 
->>>>>>> cafd779c
+
 from fastapi.staticfiles import StaticFiles
 import uvicorn
 import os
@@ -18,10 +18,9 @@
 import csv
 import io
 import time
-<<<<<<< HEAD
-=======
-
->>>>>>> cafd779c
+
+
+> main
 import numpy as np
 import httpx
 import uuid
@@ -149,13 +148,13 @@
             M = np.stack(vecs, axis=0)
             M = M / (np.linalg.norm(M, axis=1, keepdims=True) + 1e-12)
             V = M.T.astype(np.float32, copy=False)  # d×N
-<<<<<<< HEAD
-=======
+
+
                     texts.append(str(rec.get("text", "")))
             M = np.stack(vecs, axis=0)
             M = M / (np.linalg.norm(M, axis=1, keepdims=True) + 1e-12)
             V = M.T.astype(np.float32, copy=False)  # d×N
->>>>>>> cafd779c
+> main
             TEXTS = texts
         elif tmp.endswith(".npz"):
             dat = np.load(tmp, allow_pickle=False)
@@ -198,11 +197,11 @@
         QSESS[sid] = {
             "V": V,
             "ids": ids,
-<<<<<<< HEAD
+
             "texts": locals().get("TEXTS", []),
-=======
+
             "texts": locals().get("TEXTS", [])
->>>>>>> cafd779c
+> main
             "d": d,
             "N": N,
             "neighbors": None,
@@ -547,10 +546,7 @@
     out = await _post_json(f"{JULIA_BASE}/qvnm/query", req)
     return JSONResponse({"sid": sid, **out})
 
-<<<<<<< HEAD
-
-=======
->>>>>>> cafd779c
+> main
 @app.post("/qvnm/query_traj")
 async def proxy_query_traj(payload: Dict[str, Any]) -> JSONResponse:
     sid = payload.get("sid")
@@ -584,11 +580,7 @@
         req["prior"] = payload["prior"]
     out = await _post_json(f"{JULIA_BASE}/qvnm/query_traj", req)
     return JSONResponse({"sid": sid, **out})
-<<<<<<< HEAD
-
-
-=======
->>>>>>> cafd779c
+> main
 @app.post("/qvnm/build_codes")
 async def proxy_build_codes(payload: Dict[str, Any]) -> JSONResponse:
     sid = payload.get("sid")
